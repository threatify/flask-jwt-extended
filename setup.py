"""
Flask-JWT-Extended
------------------
Flask-Login provides jwt endpoint protection for Flask.
"""
import io
import re
from setuptools import setup

with open("README.md", "r") as f:
    long_description = f.read()


<<<<<<< HEAD
setup(
    name="Flask-JWT-Extended",
    version="3.24.1",
    url="https://github.com/vimalloc/flask-jwt-extended",
    license="MIT",
    author="Landon Gilbert-Bland",
    author_email="landogbland@gmail.com",
    description="Extended JWT integration with Flask",
    long_description=long_description,
    long_description_content_type="text/markdown",
    keywords=["flask", "jwt", "json web token"],
    packages=["flask_jwt_extended"],
    zip_safe=False,
    platforms="any",
    install_requires=[
        "Werkzeug>=0.14",  # Needed for SameSite cookie functionality
        "Flask>=1.0",
        "PyJWT>=1.6.4",
        "six",
    ],
    extras_require={"asymmetric_crypto": ["cryptography >= 2.3"]},
    classifiers=[
        "Development Status :: 5 - Production/Stable",
        "Environment :: Web Environment",
        "Intended Audience :: Developers",
        "License :: OSI Approved :: MIT License",
        "Operating System :: OS Independent",
        "Programming Language :: Python",
        "Programming Language :: Python :: 2.7",
        "Programming Language :: Python :: 3",
        "Programming Language :: Python :: 3.4",
        "Programming Language :: Python :: 3.5",
        "Programming Language :: Python :: 3.6",
        "Topic :: Internet :: WWW/HTTP :: Dynamic Content",
        "Topic :: Software Development :: Libraries :: Python Modules",
    ],
)
=======
setup(name='Flask-JWT-Extended',
      version=version,
      url='https://github.com/vimalloc/flask-jwt-extended',
      license='MIT',
      author='Landon Gilbert-Bland',
      author_email='landogbland@gmail.com',
      description='Extended JWT integration with Flask',
      long_description=long_description,
      long_description_content_type="text/markdown",
      keywords=['flask', 'jwt', 'json web token'],
      packages=['flask_jwt_extended'],
      zip_safe=False,
      platforms='any',
      install_requires=[
          'Werkzeug>=0.14',  # Needed for SameSite cookie functionality
          'Flask>=1.0',
          'PyJWT>=1.6.4',
          'six',
      ],
      extras_require={
        'asymmetric_crypto':  ["cryptography >= 2.3"]
      },
      classifiers=[
        'Development Status :: 5 - Production/Stable',
        'Environment :: Web Environment',
        'Intended Audience :: Developers',
        'License :: OSI Approved :: MIT License',
        'Operating System :: OS Independent',
        'Programming Language :: Python',
        'Programming Language :: Python :: 2.7',
        'Programming Language :: Python :: 3',
        'Programming Language :: Python :: 3.5',
        'Programming Language :: Python :: 3.6',
        'Programming Language :: Python :: 3.7',
        'Programming Language :: Python :: 3.8',
        'Topic :: Internet :: WWW/HTTP :: Dynamic Content',
        'Topic :: Software Development :: Libraries :: Python Modules'
      ])
>>>>>>> be5a0627
<|MERGE_RESOLUTION|>--- conflicted
+++ resolved
@@ -7,14 +7,16 @@
 import re
 from setuptools import setup
 
+with io.open("flask_jwt_extended/__init__.py", encoding="utf-8") as f:
+    version = re.search(r"__version__ = '(.+)'", f.read()).group(1)
+
 with open("README.md", "r") as f:
     long_description = f.read()
 
 
-<<<<<<< HEAD
 setup(
     name="Flask-JWT-Extended",
-    version="3.24.1",
+    version=version,
     url="https://github.com/vimalloc/flask-jwt-extended",
     license="MIT",
     author="Landon Gilbert-Bland",
@@ -42,50 +44,11 @@
         "Programming Language :: Python",
         "Programming Language :: Python :: 2.7",
         "Programming Language :: Python :: 3",
-        "Programming Language :: Python :: 3.4",
         "Programming Language :: Python :: 3.5",
         "Programming Language :: Python :: 3.6",
+        "Programming Language :: Python :: 3.7",
+        "Programming Language :: Python :: 3.8",
         "Topic :: Internet :: WWW/HTTP :: Dynamic Content",
         "Topic :: Software Development :: Libraries :: Python Modules",
     ],
-)
-=======
-setup(name='Flask-JWT-Extended',
-      version=version,
-      url='https://github.com/vimalloc/flask-jwt-extended',
-      license='MIT',
-      author='Landon Gilbert-Bland',
-      author_email='landogbland@gmail.com',
-      description='Extended JWT integration with Flask',
-      long_description=long_description,
-      long_description_content_type="text/markdown",
-      keywords=['flask', 'jwt', 'json web token'],
-      packages=['flask_jwt_extended'],
-      zip_safe=False,
-      platforms='any',
-      install_requires=[
-          'Werkzeug>=0.14',  # Needed for SameSite cookie functionality
-          'Flask>=1.0',
-          'PyJWT>=1.6.4',
-          'six',
-      ],
-      extras_require={
-        'asymmetric_crypto':  ["cryptography >= 2.3"]
-      },
-      classifiers=[
-        'Development Status :: 5 - Production/Stable',
-        'Environment :: Web Environment',
-        'Intended Audience :: Developers',
-        'License :: OSI Approved :: MIT License',
-        'Operating System :: OS Independent',
-        'Programming Language :: Python',
-        'Programming Language :: Python :: 2.7',
-        'Programming Language :: Python :: 3',
-        'Programming Language :: Python :: 3.5',
-        'Programming Language :: Python :: 3.6',
-        'Programming Language :: Python :: 3.7',
-        'Programming Language :: Python :: 3.8',
-        'Topic :: Internet :: WWW/HTTP :: Dynamic Content',
-        'Topic :: Software Development :: Libraries :: Python Modules'
-      ])
->>>>>>> be5a0627
+)