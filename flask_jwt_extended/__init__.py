from .jwt_manager import JWTManager
<<<<<<< HEAD
from .view_decorators import (
    fresh_jwt_required, jwt_optional,
    jwt_refresh_token_required, jwt_required, jwt_two_factor_token_required,
    verify_fresh_jwt_in_request, verify_jwt_in_request,
    verify_jwt_in_request_optional, verify_jwt_refresh_token_in_request,
    verify_jwt_two_factor_token_in_request
)
=======
>>>>>>> 0ba5322b
from .utils import (
    create_access_token, create_refresh_token, create_two_factor_token,
    current_user, decode_token,
    get_csrf_token, get_current_user, get_jti, get_jwt_claims, get_jwt_identity,
    get_raw_jwt, set_access_cookies, set_refresh_cookies, unset_access_cookies,
    unset_jwt_cookies, unset_refresh_cookies, get_unverified_jwt_headers,
    get_raw_jwt_header
)
from .view_decorators import (
    fresh_jwt_required, jwt_optional, jwt_refresh_token_required, jwt_required,
    verify_fresh_jwt_in_request, verify_jwt_in_request,
    verify_jwt_in_request_optional, verify_jwt_refresh_token_in_request
)

<<<<<<< HEAD
__version__ = '3.17.0-threatify'
=======
__version__ = '3.24.1'
>>>>>>> 0ba5322b
<|MERGE_RESOLUTION|>--- conflicted
+++ resolved
@@ -1,30 +1,36 @@
 from .jwt_manager import JWTManager
-<<<<<<< HEAD
 from .view_decorators import (
-    fresh_jwt_required, jwt_optional,
-    jwt_refresh_token_required, jwt_required, jwt_two_factor_token_required,
-    verify_fresh_jwt_in_request, verify_jwt_in_request,
-    verify_jwt_in_request_optional, verify_jwt_refresh_token_in_request,
-    verify_jwt_two_factor_token_in_request
+    fresh_jwt_required,
+    jwt_optional,
+    jwt_refresh_token_required,
+    jwt_required,
+    jwt_two_factor_token_required,
+    verify_fresh_jwt_in_request,
+    verify_jwt_in_request,
+    verify_jwt_in_request_optional,
+    verify_jwt_refresh_token_in_request,
+    verify_jwt_two_factor_token_in_request,
 )
-=======
->>>>>>> 0ba5322b
 from .utils import (
-    create_access_token, create_refresh_token, create_two_factor_token,
-    current_user, decode_token,
-    get_csrf_token, get_current_user, get_jti, get_jwt_claims, get_jwt_identity,
-    get_raw_jwt, set_access_cookies, set_refresh_cookies, unset_access_cookies,
-    unset_jwt_cookies, unset_refresh_cookies, get_unverified_jwt_headers,
-    get_raw_jwt_header
-)
-from .view_decorators import (
-    fresh_jwt_required, jwt_optional, jwt_refresh_token_required, jwt_required,
-    verify_fresh_jwt_in_request, verify_jwt_in_request,
-    verify_jwt_in_request_optional, verify_jwt_refresh_token_in_request
+    create_access_token,
+    create_refresh_token,
+    create_two_factor_token,
+    current_user,
+    decode_token,
+    get_csrf_token,
+    get_current_user,
+    get_jti,
+    get_jwt_claims,
+    get_jwt_identity,
+    get_raw_jwt,
+    set_access_cookies,
+    set_refresh_cookies,
+    unset_access_cookies,
+    unset_jwt_cookies,
+    unset_refresh_cookies,
+    get_unverified_jwt_headers,
+    get_raw_jwt_header,
 )
 
-<<<<<<< HEAD
-__version__ = '3.17.0-threatify'
-=======
-__version__ = '3.24.1'
->>>>>>> 0ba5322b
+
+__version__ = "3.24.1"